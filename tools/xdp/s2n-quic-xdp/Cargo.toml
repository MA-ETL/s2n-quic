--- conflicted
+++ resolved
@@ -18,14 +18,9 @@
 bitflags = "2"
 errno = "0.3"
 libc = "0.2"
-<<<<<<< HEAD
 memmap2 = "0.9.0"
-s2n-codec = { version = "=0.7.0", path = "../../../common/s2n-codec" }
-s2n-quic-core = { version = "=0.27.0", path = "../../../quic/s2n-quic-core" }
-=======
 s2n-codec = { version = "=0.31.0", path = "../../../common/s2n-codec" }
 s2n-quic-core = { version = "=0.31.0", path = "../../../quic/s2n-quic-core" }
->>>>>>> c5e7f76e
 tokio = { version = "1", features = ["net"], optional = true }
 
 [dev-dependencies]
